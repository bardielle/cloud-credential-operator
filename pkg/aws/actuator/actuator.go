--- conflicted
+++ resolved
@@ -161,35 +161,23 @@
 	// Generate a randomized User for the credentials:
 	// TODO: check if the generated name is free
 	if awsStatus.User == "" {
-<<<<<<< HEAD
-
 		username, err := generateUserName(cr.Name)
-=======
-		username, err := generateUserName(cr.Spec.ClusterName, cr.Name)
->>>>>>> 33533809
 		if err != nil {
 			return err
 		}
 		awsStatus.User = username
-<<<<<<< HEAD
-=======
 		awsStatus.Policy = getPolicyName(username)
->>>>>>> 33533809
 		logger.WithField("user", awsStatus.User).Debug("generated random name for AWS user and policy")
 		err = a.updateProviderStatus(ctx, logger, cr, awsStatus)
 		if err != nil {
 			return err
 		}
 
-<<<<<<< HEAD
-		err = a.Client.Status().Update(ctx, cr)
-=======
 	}
 
 	if awsStatus.Policy == "" && awsStatus.User != "" {
 		awsStatus.Policy = getPolicyName(awsStatus.User)
 		err = a.updateProviderStatus(ctx, logger, cr, awsStatus)
->>>>>>> 33533809
 		if err != nil {
 			return err
 		}
@@ -771,7 +759,6 @@
 	}
 }
 
-<<<<<<< HEAD
 // generateUserName generates a unique user name for AWS and will truncate the credential name
 // to fit within the AWS limit of 64 chars if necessary.
 func generateUserName(credentialName string) (string, error) {
@@ -783,26 +770,6 @@
 		credentialName = credentialName[0:58]
 	}
 	return fmt.Sprintf("%s-%s", credentialName, utilrand.String(5)), nil
-=======
-// generateUserName generates a unique user name for AWS containing both the cluster name,
-// and the credential name. AWS users can have 64 character user names, we allow 12 for the cluster
-// name, 45 for the credential name, 5 for a random suffix, and two dashes. If any input exceeds
-// these lengths it will be truncated.
-func generateUserName(clusterName, credentialName string) (string, error) {
-	if clusterName == "" {
-		return "", fmt.Errorf("empty cluster name")
-	}
-	if credentialName == "" {
-		return "", fmt.Errorf("empty credential name")
-	}
-	if len(clusterName) > 12 {
-		clusterName = clusterName[0:12]
-	}
-	if len(credentialName) > 45 {
-		credentialName = credentialName[0:45]
-	}
-	return fmt.Sprintf("%s-%s-%s", clusterName, credentialName, utilrand.String(5)), nil
->>>>>>> 33533809
 }
 
 func getPolicyName(userName string) string {
